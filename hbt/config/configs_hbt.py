--- conflicted
+++ resolved
@@ -1197,11 +1197,8 @@
     cfg.add_channel(name="mutau", id=1)
     cfg.add_channel(name="etau", id=2)
     cfg.add_channel(name="tautau", id=3)
-<<<<<<< HEAD
     cfg.add_channel(name="mumu", id=4)
     cfg.add_channel(name="emu", id=5)
-=======
->>>>>>> fcfa1963
 
     # add categories
     from hbt.config.categories import add_categories
