--- conflicted
+++ resolved
@@ -27,10 +27,6 @@
 thisdir = os.path.dirname(os.path.abspath(__file__))
 
 logger = law.logger.get_logger(__name__)
-<<<<<<< HEAD
-=======
-
->>>>>>> 3cf1940e
 
 def add_config(
     analysis: od.Analysis,
@@ -1330,41 +1326,6 @@
             dataset.x.event_weights = {"top_pt_weight": get_shifts("top_pt")}
 
     cfg.x.shift_groups = {
-<<<<<<< HEAD
-        "jec": 
-            [ shift_inst.name for shift_inst in cfg.shifts
-                if shift_inst.has_tag(("jec", "jer"))
-            ],
-        "lepton_sf": [
-            x.name for x in (
-                *get_shifts("e"), *get_shifts("mu"),
-            )
-        ],
-        "tec":[
-            shift_inst.name for shift_inst in cfg.shifts
-                if shift_inst.has_tag(("tec"))
-        ],
-        "eec": [
-            shift_inst.name for shift_inst in cfg.shifts
-                if shift_inst.has_tag(("ees", "eer"))
-        ],
-        "ees": [
-            shift_inst.name for shift_inst in cfg.shifts
-                if shift_inst.has_tag(("ees"))
-        ],
-        "eer": [
-            shift_inst.name for shift_inst in cfg.shifts
-                if shift_inst.has_tag(("eer"))
-        ],
-        "btag_sf": [
-            x.name for x in (
-                *get_shifts(*(f"btag_{unc}" for unc in cfg.x.btag_unc_names)),
-            )
-        ],
-        "pdf": [x.name for x in get_shifts("pdf")],
-        "murmuf": (x.name for x in get_shifts("murmuf")),
-        "pu": [x.name for x in get_shifts("minbias_xs")],
-=======
         "jec": [
             shift_inst.name for shift_inst in cfg.shifts
             if shift_inst.has_tag(("jec", "jer"))
@@ -1394,7 +1355,6 @@
         "pdf": [shift_inst.name for shift_inst in get_shifts("pdf")],
         "murmuf": (shift_inst.name for shift_inst in get_shifts("murmuf")),
         "pu": [shift_inst.name for shift_inst in get_shifts("minbias_xs")],
->>>>>>> 3cf1940e
     }
 
     ################################################################################################
