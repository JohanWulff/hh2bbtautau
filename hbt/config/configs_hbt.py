--- conflicted
+++ resolved
@@ -1625,17 +1625,6 @@
             snapshot=CATSnapshot(btv="latest", egm="latest", jme="latest", lum="latest", muo="latest", tau="latest"),
         )
     elif run == 3:
-<<<<<<< HEAD
-        json_pog_era = f"{year}_Summer{year2}{campaign.x.postfix}"
-        json_mirror = "/afs/cern.ch/work/m/mrieger/public/mirrors/jsonpog-integration-c3be7e71"
-        campaign_tag = ""
-        for tag in ("preEE", "postEE", "preBPix", "postBPix"):  # TODO: make this more generic for including 2024!
-            if campaign.has_tag(tag, mode=any):
-                if campaign_tag:
-                    raise ValueError(f"Multiple campaign tags found: {cfg.x.campaign_tag} and {tag}")
-                campaign_tag = tag
-        cclub_eras = f"{year}{campaign_tag}"
-=======
         cat_info = {
             (2022, "", 14): CATInfo(
                 era="22CDSep23-Summer22",
@@ -1663,7 +1652,6 @@
                 snapshot=CATSnapshot(btv="latest", egm="latest", jme="latest", lum="latest", muo="latest", tau="latest"),  # noqa: E501
             ),
         }[(year, campaign.x.postfix, vnano)]
->>>>>>> 9d87c404
     else:
         assert False
     cfg.x.cat_info = cat_info
@@ -1771,22 +1759,6 @@
             ),
             version="v1",
         ))
-<<<<<<< HEAD
-        # tau energy correction and scale factors
-        tau_pog_era_cclub = f"{year}{cfg.x.full_postfix}"
-        if year == 2022:
-            tau_pog_era = f"{year}_{'pre' if campaign.has_tag('preEE') else 'post'}EE"
-        elif year == 2023:
-            tau_pog_era = f"{year}_{'pre' if campaign.has_tag('preBPix') else 'post'}BPix"
-        elif year == 2024:
-            tau_pog_era = f"{year}_FIXME"  # TODO: look up!
-        else:
-            assert False
-        # add_external("tau_sf", (f"{json_mirror}/POG/TAU/{json_pog_era}/tau_DeepTau2018v2p5_{tau_pog_era}.json.gz", "v1"))  # noqa: E501
-        # custom corrections from Lucas Russel, blessed by TAU
-        add_external("tau_sf", (f"{central_hbt_dir}/custom_tau_files/tau_DeepTau2018v2p5_{tau_pog_era}.json.gz", "v1"))  # noqa: E501
-=======
->>>>>>> 9d87c404
         # dy weight and recoil corrections
         add_external("dy_weight_sf", (f"{central_hbt_dir}/custom_dy_files/hbt_corrections.json.gz", "v1"))
         # add_external("dy_weight_sf", (f"{central_hbt_dir}/custom_dy_files/hbt_corrections_ntags.json.gz", "v1"))
